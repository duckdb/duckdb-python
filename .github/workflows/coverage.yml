--- conflicted
+++ resolved
@@ -70,11 +70,7 @@
       - name: Install Astral UV and enable the cache
         uses: astral-sh/setup-uv@v7
         with:
-<<<<<<< HEAD
-          version: "0.8.16"
-=======
           version: "0.9.0"
->>>>>>> 2cbb98d1
           python-version: 3.9
           enable-cache: true
           cache-suffix: -${{ github.workflow }}
