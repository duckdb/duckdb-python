--- conflicted
+++ resolved
@@ -58,11 +58,7 @@
       - name: Install Astral UV
         uses: astral-sh/setup-uv@v7
         with:
-<<<<<<< HEAD
-          version: "0.8.16"
-=======
           version: "0.9.0"
->>>>>>> 2cbb98d1
           python-version: 3.11
 
       - name: Build sdist
