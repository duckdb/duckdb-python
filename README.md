--- conflicted
+++ resolved
@@ -19,7 +19,14 @@
   <a href="https://duckdb.org/docs/stable/clients/python/overview">API Docs (Python)</a>
 </p>
 
-# The [DuckDB](https://github.com/duckdb/duckdb) Python Package
+# DuckDB: A Fast, In-Process, Portable, Open Source, Analytical Database System
+
+* **Simple**: DuckDB is easy to install and deploy. It has zero external dependencies and runs in-process in its host application or as a single binary.
+* **Portable**: DuckDB runs on Linux, macOS, Windows, Android, iOS and all popular hardware architectures. It has idiomatic client APIs for major programming languages.
+* **Feature-rich**: DuckDB offers a rich SQL dialect. It can read and write file formats such as CSV, Parquet, and JSON, to and from the local file system and remote endpoints such as S3 buckets.
+* **Fast**: DuckDB runs analytical queries at blazing speed thanks to its columnar engine, which supports parallel execution and can process larger-than-memory workloads.
+* **Extensible**: DuckDB is extensible by third-party features such as new data types, functions, file formats and new SQL syntax. User contributions are available as community extensions.
+* **Free**: DuckDB and its core extensions are open-source under the permissive MIT License. The intellectual property of the project is held by the DuckDB Foundation.
 
 ## Installation
 
@@ -35,246 +42,6 @@
 pip install 'duckdb[all]'
 ```
 
-<<<<<<< HEAD
 ## Contributing
-=======
-## Development
-
-Start by <a href="https://github.com/duckdb/duckdb-python/fork"><svg height="16" viewBox="0 0 16 16" version="1.1" width="16">
-    <path fill-rule="evenodd" d="M5 3.25a.75.75 0 11-1.5 0 .75.75 0 011.5 0zm0 2.122a2.25 2.25 0 10-1.5 0v.878A2.25 2.25 0 005.75 8.5h1.5v2.128a2.251 2.251 0 101.5 0V8.5h1.5a2.25 2.25 0 002.25-2.25v-.878a2.25 2.25 0 10-1.5 0v.878a.75.75 0 01-.75.75h-4.5A.75.75 0 015 6.25v-.878z"></path>
-</svg>forking duckdb-python</a>.
-
-### Cloning
-
-After forking the duckdb-python repo we recommend you clone your fork as follows:
-```shell
-git clone --recurse-submodules $REPO_URL
-git remote add upstream https://github.com/duckdb/duckdb-python.git
-git fetch --all
-```
-
-... or, if you have already cloned your fork:
-```shell
-git submodule update --init --recursive
-git remote add upstream https://github.com/duckdb/duckdb-python.git
-git fetch --all
-```
-
-### Submodule update hook
-
-If you'll be switching between branches that are have the submodule set to different refs, then make your life
-easier and add the git hooks in the .githooks directory to your git hooks:
-```shell
-cp .githooks/post-checkout .git/hooks/
-```
-
-
-### Editable installs (general)
-
-  It's good to be aware of the following when performing an editable install:
-- `uv sync` or `uv run [tool]` perform an editable install by default. We have
-  configured the project so that scikit-build-core will use a persistent build-dir, but since the build itself
-  happens in an isolated, ephemeral environment, cmake's paths will point to non-existing directories. CMake itself
-  will be missing.
-- You should install all development dependencies, and then build the project without build isolation, in two separate
-  steps. After this you can happily keep building and running, as long as you don't forget to pass in the
-  `--no-build-isolation` flag.
-
-```bash
-# install all dev dependencies without building the project (needed once)
-uv sync -p 3.11 --no-install-project
-# build and install without build isolation
-uv sync --no-build-isolation
-```
-
-### Editable installs (IDEs)
-
-  If you're using an IDE then life is a little simpler. You install build dependencies and the project in the two
-  steps outlined above, and from that point on you can rely on e.g. CLion's cmake capabilities to do incremental
-  compilation and editable rebuilds. This will skip scikit-build-core's build backend and all of uv's dependency
-  management, so for "real" builds you better revert to the CLI. However, this should work fine for coding and debugging.
-
-
-### Cleaning
-
-```shell
-uv cache clean
-rm -rf build .venv uv.lock
-```
-
-
-### Building wheels and sdists
-
-To build a wheel and sdist for your system and the default Python version:
-```bash
-uv build
-````
-
-To build a wheel for a different Python version:
-```bash
-# E.g. for Python 3.9
-uv build -p 3.9
-```
-
-### Running tests
-
-  Run all pytests:
-```bash
-uv run --no-build-isolation pytest ./tests --verbose
-```
-
-  Exclude the test/slow directory:
-```bash
-uv run --no-build-isolation pytest ./tests --verbose --ignore=./tests/slow
-```
-
-### Test coverage
-
-  Run with coverage (during development you probably want to specify which tests to run):
-```bash
-COVERAGE=1 uv run --no-build-isolation coverage run -m pytest ./tests --verbose
-```
-
-  The `COVERAGE` env var will compile the extension with `--coverage`, allowing us to collect coverage stats of C++
-  code as well as Python code.
-
-  Check coverage for Python code:
-```bash
-uvx coverage html -d htmlcov-python
-uvx coverage report --format=markdown
-```
-
-  Check coverage for C++ code (note: this will clutter your project dir with html files, consider saving them in some
-  other place):
-```bash
-uvx gcovr \
-  --gcov-ignore-errors all \
-  --root "$PWD" \
-  --filter "${PWD}/src/duckdb_py" \
-  --exclude '.*/\.cache/.*' \
-  --gcov-exclude '.*/\.cache/.*' \
-  --gcov-exclude '.*/external/.*' \
-  --gcov-exclude '.*/site-packages/.*' \
-  --exclude-unreachable-branches \
-  --exclude-throw-branches \
-  --html --html-details -o coverage-cpp.html \
-  build/coverage/src/duckdb_py \
-  --print-summary
-```
-
-### Typechecking and linting
-
-- We're not running any mypy typechecking tests at the moment
-- We're not running any Ruff / linting / formatting at the moment
-
-### Cibuildwheel
-
-You can run cibuildwheel locally for Linux. E.g. limited to Python 3.9:
-```bash
-CIBW_BUILD='cp39-*' uvx cibuildwheel --platform linux .
-```
-
-### Code conventions
-
-* Follow the [Google Python styleguide](https://google.github.io/styleguide/pyguide.html)
-* See the section on [Comments and Docstrings](https://google.github.io/styleguide/pyguide.html#s3.8-comments-and-docstrings)
-
-### Tooling
-
-This codebase is developed with the following tools:
-- [Astral uv](https://docs.astral.sh/uv/) - for dependency management across all platforms we provide wheels for,
-  and for Python environment management. It will be hard to work on this codebase without having UV installed.
-- [Scikit-build-core](https://scikit-build-core.readthedocs.io/en/latest/index.html) - the build backend for
-  building the extension. On the background, scikit-build-core uses cmake and ninja for compilation.
-- [pybind11](https://pybind11.readthedocs.io/en/stable/index.html) - a bridge between C++ and Python.
-- [CMake](https://cmake.org/) - the build system for both DuckDB itself and the DuckDB Python module.
-- Cibuildwheel
-
-### Merging changes to pythonpkg from duckdb main
-
-1. Checkout main
-2Identify the merge commits that brought in tags to main:
-```bash
-git log --graph --oneline --decorate main --simplify-by-decoration
-```
-
-3. Get the log of commits
-```bash
-git log --oneline 71c5c07cdd..c9254ecff2 -- tools/pythonpkg/
-```
-
-4. Checkout v1.3-ossivalis
-5. Get the log of commits
-```bash
-git log --oneline v1.3.0..v1.3.1 -- tools/pythonpkg/
-```
-git diff --name-status 71c5c07cdd c9254ecff2 -- tools/pythonpkg/
-
-```bash
-git log --oneline 71c5c07cdd..c9254ecff2 -- tools/pythonpkg/
-git diff --name-status <HASH_A> <HASH_B> -- tools/pythonpkg/
-```
-
-
-## Versioning and Releases
-
-The DuckDB Python package versioning and release scheme follows that of DuckDB itself. This means that a `X.Y.Z[.
-postN]` release of the Python package ships the DuckDB stable release `X.Y.Z`. The optional `.postN` releases ship the same stable release of DuckDB as their predecessors plus Python package-specific fixes and / or features.
-
-| Types                                                                  | DuckDB Version | Resulting Python Extension Version |
-|------------------------------------------------------------------------|----------------|------------------------------------|
-| Stable release: DuckDB stable release                                  | `1.3.1`        | `1.3.1`                            |
-| Stable post release: DuckDB stable release + Python fixes and features | `1.3.1`        | `1.3.1.postX`                      |
-| Nightly micro: DuckDB next micro nightly + Python next micro nightly   | `1.3.2.devM`   | `1.3.2.devN`                       |
-| Nightly minor: DuckDB next minor nightly + Python next minor nightly   | `1.4.0.devM`   | `1.4.0.devN`                       |
-
-Note that we do not ship nightly post releases (e.g. we don't ship `1.3.1.post2.dev3`).
-
-### Branch and Tag Strategy
-
-We cut releases as follows:
-
-| Type                 | Tag          | How                                                                             |
-|----------------------|--------------|---------------------------------------------------------------------------------|
-| Stable minor release | vX.Y.0       | Adding a tag on `main`                                                          |
-| Stable micro release | vX.Y.Z       | Adding a tag on a minor release branch (e.g. `v1.3-ossivalis`)                  |
-| Stable post release  | vX.Y.Z-postN | Adding a tag on a post release branch (e.g. `v1.3.1-post`)                      |
-| Nightly micro        | _not tagged_ | Combining HEAD of the _micro_ release branches of DuckDB and the Python package |
-| Nightly minor        | _not tagged_ | Combining HEAD of the _minor_ release branches of DuckDB and the Python package |
-
-### Release Runbooks
-
-We cut a new **stable minor release** with the following steps:
-1. Create a PR on `main` to pin the DuckDB submodule to the tag of its current release.
-1. Iff all tests pass in CI, merge the PR.
-1. Manually start the release workflow with the hash of this commit, and the tag name.
-1. Iff all goes well, create a new PR to let the submodule track DuckDB main.
-
-We cut a new **stable micro release** with the following steps:
-1. Create a PR on the minor release branch to pin the DuckDB submodule to the tag of its current release.
-1. Iff all tests pass in CI, merge the PR.
-1. Manually start the release workflow with the hash of this commit, and the tag name.
-1. Iff all goes well, create a new PR to let the submodule track DuckDB's minor release branch.
-
-We cut a new **stable post release** with the following steps:
-1. Create a PR on the post release branch to pin the DuckDB submodule to the tag of its current release.
-1. Iff all tests pass in CI, merge the PR.
-1. Manually start the release workflow with the hash of this commit, and the tag name.
-1. Iff all goes well, create a new PR to let the submodule track DuckDB's minor release branch.
-
-### Dynamic Versioning Integration
-
-The package uses `setuptools_scm` with `scikit-build` for automatic version determination, and implements a custom
-versioning scheme.
-
-- **pyproject.toml configuration**:
-  ```toml
-  [tool.scikit-build]
-  metadata.version.provider = "scikit_build_core.metadata.setuptools_scm"
-
-  [tool.setuptools_scm]
-  version_scheme = "duckdb_packaging._setuptools_scm_version:version_scheme"
-  ```
->>>>>>> 9d94c34e
 
 See the [CONTRIBUTING.md](CONTRIBUTING.md) for instructions on how to set up a development environment.