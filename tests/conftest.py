import os
<<<<<<< HEAD
import sys
import pytest
import shutil
from os.path import abspath, join, dirname, normpath
import glob
import duckdb
import warnings
from importlib import import_module
import sys
=======
import warnings
from importlib import import_module
from pathlib import Path
from typing import Any, Union

import pytest

import duckdb
>>>>>>> 9d94c34e

try:
    # need to ignore warnings that might be thrown deep inside pandas's import tree (from dateutil in this case)
    warnings.simplefilter(action="ignore", category=DeprecationWarning)
    pandas = import_module("pandas")
    warnings.resetwarnings()

    pyarrow_dtype = getattr(pandas, "ArrowDtype", None)
except ImportError:
    pandas = None
    pyarrow_dtype = None

    # Only install mock after we've failed to import pandas for conftest.py
    class MockPandas:
        def __getattr__(self, name):
            pytest.skip("pandas not available", allow_module_level=True)

    sys.modules["pandas"] = MockPandas()
    sys.modules["pandas.testing"] = MockPandas()
    sys.modules["pandas._testing"] = MockPandas()

# Check if pandas has arrow dtypes enabled
if pandas is not None:
    try:
        from pandas.compat import pa_version_under7p0

        pyarrow_dtypes_enabled = not pa_version_under7p0
    except (ImportError, AttributeError):
        pyarrow_dtypes_enabled = False
else:
    pyarrow_dtypes_enabled = False


def import_pandas():
    if pandas:
        return pandas
    else:
        pytest.skip("Couldn't import pandas", allow_module_level=True)


# https://docs.pytest.org/en/latest/example/simple.html#control-skipping-of-tests-according-to-command-line-option
# https://stackoverflow.com/a/47700320
def pytest_addoption(parser):
    parser.addoption("--skiplist", action="append", nargs="+", type=str, help="skip listed tests")


@pytest.hookimpl(hookwrapper=True)
def pytest_runtest_call(item):
    """Convert pandas requirement exceptions to skips"""
    
    outcome = yield

    # TODO: Remove skip when Pandas releases for 3.14. After, consider bumping to 3.15
    if sys.version_info[:2] == (3, 14): 
        try:
            outcome.get_result()
        except duckdb.InvalidInputException as e:
            if "'pandas' is required for this operation but it was not installed" in str(e):
                pytest.skip("pandas not available - test requires pandas functionality")
            else:
                raise e


def pytest_collection_modifyitems(config, items):
    tests_to_skip = config.getoption("--skiplist")
    if not tests_to_skip:
        # --skiplist not given in cli, therefore move on
        return

    # Combine all the lists into one
    skipped_tests = []
    for item in tests_to_skip:
        skipped_tests.extend(item)

    skip_listed = pytest.mark.skip(reason="included in --skiplist")
    for item in items:
        if item.name in skipped_tests:
            # test is named specifically
            item.add_marker(skip_listed)
        elif item.parent is not None and item.parent.name in skipped_tests:
            # the class is named specifically
            item.add_marker(skip_listed)


@pytest.fixture
def duckdb_empty_cursor(request):
    connection = duckdb.connect("")
    cursor = connection.cursor()
    return cursor


def getTimeSeriesData(nper=None, freq: "Frequency" = "B"):  # noqa: F821
    import string
    from datetime import datetime

    import numpy as np
    from pandas import DatetimeIndex, Series, bdate_range
    from pandas._typing import Frequency

    _N = 30
    _K = 4

    def getCols(k) -> str:
        return string.ascii_uppercase[:k]

    def makeDateIndex(k: int = 10, freq: Frequency = "B", name=None, **kwargs) -> DatetimeIndex:
        dt = datetime(2000, 1, 1)
        dr = bdate_range(dt, periods=k, freq=freq, name=name)
        return DatetimeIndex(dr, name=name, **kwargs)

    def makeTimeSeries(nper=None, freq: Frequency = "B", name=None) -> Series:
        if nper is None:
            nper = _N
        return Series(np.random.randn(nper), index=makeDateIndex(nper, freq=freq), name=name)

    return {c: makeTimeSeries(nper, freq) for c in getCols(_K)}


def pandas_2_or_higher():
    from packaging.version import Version

    return Version(import_pandas().__version__) >= Version("2.0.0")


def pandas_supports_arrow_backend():
    try:
        from pandas.compat import pa_version_under11p0

        if pa_version_under11p0:
            return False
    except ImportError:
        return False
    return pandas_2_or_higher()


def numpy_pandas_df(*args, **kwargs):
    return import_pandas().DataFrame(*args, **kwargs)


def arrow_pandas_df(*args, **kwargs):
    df = numpy_pandas_df(*args, **kwargs)
    return df.convert_dtypes(dtype_backend="pyarrow")


class NumpyPandas:
    def __init__(self) -> None:
        self.backend = "numpy_nullable"
        self.DataFrame = numpy_pandas_df
        self.pandas = import_pandas()

    def __getattr__(self, name: str) -> Any:  # noqa: ANN401
        return getattr(self.pandas, name)


def convert_arrow_to_numpy_backend(df):
    names = df.columns
    df_content = {}
    for name in names:
        df_content[name] = df[name].array.__arrow_array__()
    # This should convert the pyarrow chunked arrays into numpy arrays
    return import_pandas().DataFrame(df_content)


def convert_to_numpy(df):
    if (
        pyarrow_dtypes_enabled
        and pyarrow_dtype is not None
        and any(True for x in df.dtypes if isinstance(x, pyarrow_dtype))
    ):
        return convert_arrow_to_numpy_backend(df)
    return df


def convert_and_equal(df1, df2, **kwargs):
    df1 = convert_to_numpy(df1)
    df2 = convert_to_numpy(df2)
    import_pandas().testing.assert_frame_equal(df1, df2, **kwargs)


class ArrowMockTesting:
    def __init__(self) -> None:
        self.testing = import_pandas().testing
        self.assert_frame_equal = convert_and_equal

    def __getattr__(self, name: str) -> Any:  # noqa: ANN401
        return getattr(self.testing, name)


# This converts dataframes constructed with 'DataFrame(...)' to pyarrow backed dataframes
# Assert equal does the opposite, turning all pyarrow backed dataframes into numpy backed ones
# this is done because we don't produce pyarrow backed dataframes yet
class ArrowPandas:
    def __init__(self) -> None:
        self.pandas = import_pandas()
        if pandas_2_or_higher() and pyarrow_dtypes_enabled:
            self.backend = "pyarrow"
            self.DataFrame = arrow_pandas_df
        else:
            # For backwards compatible reasons, just mock regular pandas
            self.backend = "numpy_nullable"
            self.DataFrame = self.pandas.DataFrame
        self.testing = ArrowMockTesting()

    def __getattr__(self, name: str) -> Any:  # noqa: ANN401
        return getattr(self.pandas, name)


@pytest.fixture
def require():
    def _require(extension_name, db_name="") -> Union[duckdb.DuckDBPyConnection, None]:
        # Paths to search for extensions

        build = Path(__file__).parent.parent / "build"
        extension = "extension/*/*.duckdb_extension"

        extension_search_patterns = [
            build / "release" / extension,
            build / "debug" / extension,
        ]

        # DUCKDB_PYTHON_TEST_EXTENSION_PATH can be used to add a path for the extension test to search for extensions
        if "DUCKDB_PYTHON_TEST_EXTENSION_PATH" in os.environ:
            env_extension_path = os.getenv("DUCKDB_PYTHON_TEST_EXTENSION_PATH")
            env_extension_path = env_extension_path.rstrip("/")
            extension_search_patterns.append(env_extension_path + "/*/*.duckdb_extension")
            extension_search_patterns.append(env_extension_path + "/*.duckdb_extension")

        extension_paths_found = []
        for pattern in extension_search_patterns:
            extension_paths_found.extend(list(Path(pattern).resolve().glob("*")))

        for path in extension_paths_found:
            print(path)
            if path.endswith(extension_name + ".duckdb_extension"):
                conn = duckdb.connect(db_name, config={"allow_unsigned_extensions": "true"})
                conn.execute(f"LOAD '{path}'")
                return conn
        pytest.skip(f"could not load {extension_name}")

    return _require


# By making the scope 'function' we ensure that a new connection gets created for every function that uses the fixture
@pytest.fixture
def spark():
    if not hasattr(spark, "session"):
        # Cache the import
        from spark_namespace.sql import SparkSession as session

        spark.session = session

    return spark.session.builder.appName("pyspark").getOrCreate()


@pytest.fixture
def duckdb_cursor():
    connection = duckdb.connect("")
    yield connection
    connection.close()


@pytest.fixture
def integers(duckdb_cursor):
    cursor = duckdb_cursor
    cursor.execute("CREATE TABLE integers (i integer)")
    cursor.execute(
        """
        INSERT INTO integers VALUES
            (0),
            (1),
            (2),
            (3),
            (4),
            (5),
            (6),
            (7),
            (8),
            (9),
            (NULL)
    """
    )
    yield
    cursor.execute("drop table integers")


@pytest.fixture
def timestamps(duckdb_cursor):
    cursor = duckdb_cursor
    cursor.execute("CREATE TABLE timestamps (t timestamp)")
    cursor.execute("INSERT INTO timestamps VALUES ('1992-10-03 18:34:45'), ('2010-01-01 00:00:01'), (NULL)")
    yield
    cursor.execute("drop table timestamps")<|MERGE_RESOLUTION|>--- conflicted
+++ resolved
@@ -1,15 +1,5 @@
 import os
-<<<<<<< HEAD
 import sys
-import pytest
-import shutil
-from os.path import abspath, join, dirname, normpath
-import glob
-import duckdb
-import warnings
-from importlib import import_module
-import sys
-=======
 import warnings
 from importlib import import_module
 from pathlib import Path
@@ -18,7 +8,6 @@
 import pytest
 
 import duckdb
->>>>>>> 9d94c34e
 
 try:
     # need to ignore warnings that might be thrown deep inside pandas's import tree (from dateutil in this case)
@@ -68,11 +57,10 @@
 @pytest.hookimpl(hookwrapper=True)
 def pytest_runtest_call(item):
     """Convert pandas requirement exceptions to skips"""
-    
     outcome = yield
 
     # TODO: Remove skip when Pandas releases for 3.14. After, consider bumping to 3.15
-    if sys.version_info[:2] == (3, 14): 
+    if sys.version_info[:2] == (3, 14):
         try:
             outcome.get_result()
         except duckdb.InvalidInputException as e:
