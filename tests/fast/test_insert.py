import pytest
from conftest import ArrowPandas, NumpyPandas

import duckdb


class TestInsert:
    @pytest.mark.parametrize("pandas", [NumpyPandas(), ArrowPandas()])
    def test_insert(self, pandas):
        test_df = pandas.DataFrame({"i": [1, 2, 3], "j": ["one", "two", "three"]})
        # connect to an in-memory temporary database
        conn = duckdb.connect()
        # get a cursor
        cursor = conn.cursor()
        conn.execute("CREATE TABLE test (i INTEGER, j STRING)")
        rel = conn.table("test")
        rel.insert([1, "one"])
        rel.insert([2, "two"])
        rel.insert([3, "three"])
        rel_a3 = cursor.table("test").project("CAST(i as BIGINT)i, j").to_df()
        pandas.testing.assert_frame_equal(rel_a3, test_df)

    def test_insert_with_schema(self, duckdb_cursor):
        duckdb_cursor.sql("create schema not_main")
        duckdb_cursor.sql("create table not_main.tbl as select * from range(10)")

        res = duckdb_cursor.table("not_main.tbl").fetchall()
        assert len(res) == 10

<<<<<<< HEAD
        # Insert into a schema-qualified table should work; table has a single column from range(10)
        duckdb_cursor.table("not_main.tbl").insert([42])
        res2 = duckdb_cursor.table("not_main.tbl").fetchall()
        assert len(res2) == 11
        assert (42,) in res2
=======
        duckdb_cursor.table("not_main.tbl").insert((42,))
>>>>>>> f2b5da9a
<|MERGE_RESOLUTION|>--- conflicted
+++ resolved
@@ -27,12 +27,7 @@
         res = duckdb_cursor.table("not_main.tbl").fetchall()
         assert len(res) == 10
 
-<<<<<<< HEAD
-        # Insert into a schema-qualified table should work; table has a single column from range(10)
         duckdb_cursor.table("not_main.tbl").insert([42])
         res2 = duckdb_cursor.table("not_main.tbl").fetchall()
         assert len(res2) == 11
-        assert (42,) in res2
-=======
-        duckdb_cursor.table("not_main.tbl").insert((42,))
->>>>>>> f2b5da9a
+        assert (42,) in res2