--- conflicted
+++ resolved
@@ -27,10 +27,7 @@
         res = duckdb_cursor.table("not_main.tbl").fetchall()
         assert len(res) == 10
 
-<<<<<<< HEAD
-=======
         # Insert into a schema-qualified table should work; table has a single column from range(10)
->>>>>>> 888fa04e
         duckdb_cursor.table("not_main.tbl").insert([42])
         res2 = duckdb_cursor.table("not_main.tbl").fetchall()
         assert len(res2) == 11
