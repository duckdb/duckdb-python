--- conflicted
+++ resolved
@@ -1,9 +1,3 @@
-<<<<<<< HEAD
-import platform
-import threading
-import time
-import _thread as thread
-=======
 import _thread as thread
 import platform
 import threading
@@ -12,10 +6,6 @@
 import pytest
 
 import duckdb
->>>>>>> df7789cb
-
-import duckdb
-import pytest
 
 
 class TestQueryInterruption:
@@ -26,7 +16,6 @@
     @pytest.mark.timeout(10)
     def test_query_interruption(self):
         con = duckdb.connect()
-<<<<<<< HEAD
         barrier = threading.Barrier(2)
 
         def send_keyboard_interrupt():
@@ -37,22 +26,9 @@
         interrupt_thread = threading.Thread(target=send_keyboard_interrupt)
         interrupt_thread.start()
 
+        barrier.wait()
+
         with pytest.raises((KeyboardInterrupt, RuntimeError)):
-            barrier.wait()
-            con.execute('select * from range(1000000) t1,range(1000000) t2').fetchall()
+            con.execute("select * from range(1000000) t1,range(1000000) t2").fetchall()
 
-        interrupt_thread.join()
-=======
-        thread = threading.Thread(target=send_keyboard_interrupt)
-        # Start the thread
-        thread.start()
-        try:
-            con.execute("select count(*) from range(100000000000)").fetchall()
-        except RuntimeError:
-            # If this is not reached, we could not cancel the query before it completed
-            # indicating that the query interruption functionality is broken
-            assert True
-        except KeyboardInterrupt:
-            pytest.fail("Interrupted by user")
-        thread.join()
->>>>>>> df7789cb
+        interrupt_thread.join()