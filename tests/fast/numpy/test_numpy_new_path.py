"""The support for scaning over numpy arrays reuses many codes for pandas.
Therefore, we only test the new codes and exec paths.
"""  # noqa: D205

<<<<<<< HEAD
import sys
import numpy as np
import duckdb
=======
>>>>>>> 9d94c34e
from datetime import timedelta

import numpy as np
import pytest

import duckdb


class TestScanNumpy:
    def test_scan_numpy(self, duckdb_cursor):
        z = np.array([1, 2, 3])
        res = duckdb_cursor.sql("select * from z").fetchall()
        assert res == [(1,), (2,), (3,)]

        z = np.array([[1, 2, 3], [4, 5, 6]])
        res = duckdb_cursor.sql("select * from z").fetchall()
        assert res == [(1, 4), (2, 5), (3, 6)]

        z = [np.array([1, 2, 3]), np.array([4, 5, 6])]
        res = duckdb_cursor.sql("select * from z").fetchall()
        assert res == [(1, 4), (2, 5), (3, 6)]

        z = {"z": np.array([1, 2, 3]), "x": np.array([4, 5, 6])}
        res = duckdb_cursor.sql("select * from z").fetchall()
        assert res == [(1, 4), (2, 5), (3, 6)]

        z = np.array(["zzz", "xxx"])
        res = duckdb_cursor.sql("select * from z").fetchall()
        assert res == [("zzz",), ("xxx",)]

        z = [np.array(["zzz", "xxx"]), np.array([1, 2])]
        res = duckdb_cursor.sql("select * from z").fetchall()
        assert res == [("zzz", 1), ("xxx", 2)]

        # test ndarray with dtype = object (python dict)
        z = []
        for i in range(3):
            z.append({str(3 - i): i})
        z = np.array(z)
        res = duckdb_cursor.sql("select * from z").fetchall()
        assert res == [
            ({"3": 0},),
            ({"2": 1},),
            ({"1": 2},),
        ]

        # test timedelta
        delta = timedelta(days=50, seconds=27, microseconds=10, milliseconds=29000, minutes=5, hours=8, weeks=2)
        delta2 = timedelta(days=5, seconds=27, microseconds=10, milliseconds=29000, minutes=5, hours=8, weeks=2)
        z = np.array([delta, delta2])
        res = duckdb_cursor.sql("select * from z").fetchall()
        assert res == [
            (timedelta(days=64, seconds=29156, microseconds=10),),
            (timedelta(days=19, seconds=29156, microseconds=10),),
        ]

        # np.empty
        z = np.empty((3,))
        res = duckdb_cursor.sql("select * from z").fetchall()
        assert len(res) == 3

        # empty list
        z = np.array([])
        res = duckdb_cursor.sql("select * from z").fetchall()
        assert res == []

        # np.nan
        z = np.array([np.nan])
        res = duckdb_cursor.sql("select * from z").fetchall()
        assert res == [(None,)]

        # dict of mixed types
        z = {"z": np.array([1, 2, 3]), "x": np.array(["z", "x", "c"])}
        res = duckdb_cursor.sql("select * from z").fetchall()
        assert res == [(1, "z"), (2, "x"), (3, "c")]

        # list of mixed types
        z = [np.array([1, 2, 3]), np.array(["z", "x", "c"])]
        res = duckdb_cursor.sql("select * from z").fetchall()
        assert res == [(1, "z"), (2, "x"), (3, "c")]

        # currently unsupported formats, will throw duckdb.InvalidInputException

        # list of arrays with different length
        z = [np.array([1, 2]), np.array([3])]
        with pytest.raises(duckdb.InvalidInputException):
            duckdb_cursor.sql("select * from z")

        # dict of ndarrays of different length
        z = {"z": np.array([1, 2]), "x": np.array([3])}
        with pytest.raises(duckdb.InvalidInputException):
            duckdb_cursor.sql("select * from z")

        # high dimensional tensors
        z = np.array([[[1, 2]]])
        with pytest.raises(duckdb.InvalidInputException):
            duckdb_cursor.sql("select * from z")

        # list of ndarrys with len(shape) > 1
        z = [np.array([[1, 2], [3, 4]])]
        with pytest.raises(duckdb.InvalidInputException):
            duckdb_cursor.sql("select * from z")

        # dict of ndarrays with len(shape) > 1
        z = {"x": np.array([[1, 2], [3, 4]])}
        with pytest.raises(duckdb.InvalidInputException):
            duckdb_cursor.sql("select * from z")<|MERGE_RESOLUTION|>--- conflicted
+++ resolved
@@ -2,12 +2,6 @@
 Therefore, we only test the new codes and exec paths.
 """  # noqa: D205
 
-<<<<<<< HEAD
-import sys
-import numpy as np
-import duckdb
-=======
->>>>>>> 9d94c34e
 from datetime import timedelta
 
 import numpy as np
