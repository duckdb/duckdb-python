--- conflicted
+++ resolved
@@ -47,15 +47,9 @@
     "ipython", # used in duckdb.query_graph
     "fsspec",  # used in duckdb.filesystem
     "numpy",   # used in duckdb.experimental.spark and in duckdb.fetchnumpy()
-<<<<<<< HEAD
-    "pandas; python_version < '3.14'",  # used for pandas dataframes all over the place
-    "pyarrow; python_version < '3.14'", # used for pyarrow support
-    "adbc_driver_manager; python_version < '3.14'", # for the adbc driver
-=======
     "pandas",  # used for pandas dataframes all over the place
     "pyarrow; python_version < '3.14'", # used for pyarrow support
     "adbc-driver-manager", # for the adbc driver
->>>>>>> 2cbb98d1
 ]
 
 ######################################################################################################
@@ -213,7 +207,6 @@
     "python_version >= '3.9' and sys_platform == 'linux' and platform_machine == 'x86_64'",
     "python_version >= '3.9' and sys_platform == 'linux' and platform_machine == 'aarch64'",
 ]
-prerelease = "if-necessary-or-explicit" # for 3.14
 
 # We just need pytorch for tests, wihtout GPU acceleration. PyPI doesn't host a cpu-only version for Linux, so we have
 # to configure the index url for cpu-only pytorch manually
@@ -231,13 +224,8 @@
     "pybind11-stubgen",
     "mypy",
     "fsspec",
-<<<<<<< HEAD
-    "pandas; python_version < '3.14'",
-    "polars; python_version < '3.14'",
-=======
     "pandas",
     "polars",
->>>>>>> 2cbb98d1
     "pyarrow; python_version < '3.14'",
 ]
 test = [ # dependencies used for running tests
@@ -247,27 +235,21 @@
     "pytest-timeout",
     "pytest-timestamper",
     "coverage",
-    "gcovr; python_version < '3.14'",
+    "gcovr",
     "gcsfs",
     "packaging",
-    "polars; python_version < '3.14'",
+    "polars",
     "psutil",
     "py4j",
     "pyotp",
-    "pyspark; python_version < '3.14'",
+    "pyspark",
     "pytz",
     "requests",
     "urllib3",
     "fsspec>=2022.11.0",
-<<<<<<< HEAD
-    "pandas>=2.0.0; python_version < '3.14'",
-    "pyarrow>=18.0.0; python_version < '3.14'",
-    "torch>=2.2.2; python_version < '3.14' and (sys_platform != 'darwin' or platform_machine != 'x86_64' or python_version < '3.13')",
-=======
     "pandas>=2.0.0",
     "pyarrow>=18.0.0; python_version < '3.14'",
     "torch>=2.2.2; python_version < '3.14' and ( sys_platform != 'darwin' or platform_machine != 'x86_64' or python_version < '3.13' )",
->>>>>>> 2cbb98d1
     "tensorflow==2.14.0; sys_platform == 'darwin' and python_version < '3.12'",
     "tensorflow-cpu>=2.14.0; sys_platform == 'linux' and platform_machine != 'aarch64' and python_version < '3.12'",
     "tensorflow-cpu>=2.14.0; sys_platform == 'win32' and python_version < '3.12'",
@@ -280,13 +262,9 @@
     "ipython",
     "ipywidgets",
     "numpy",
-    "pandas; python_version < '3.14'",
+    "pandas",
     "pcpp",
-<<<<<<< HEAD
-    "polars; python_version < '3.14'",
-=======
     "polars",
->>>>>>> 2cbb98d1
     "pyarrow; python_version < '3.14'",
     "pytz"
 ]
@@ -373,7 +351,7 @@
 indent-width = 4
 target-version = "py39"
 fix = true
-exclude = ['external/duckdb']
+exclude = ['external/duckdb', 'sqllogic']
 
 [tool.ruff.lint]
 fixable = ["ALL"]
@@ -465,7 +443,6 @@
 manylinux-pypy_x86_64-image = "manylinux_2_28"
 manylinux-aarch64-image = "manylinux_2_28"
 manylinux-pypy_aarch64-image = "manylinux_2_28"
-enable = ["cpython-prerelease"]
 
 [tool.cibuildwheel.linux]
 before-build = ["yum install -y ccache"]
