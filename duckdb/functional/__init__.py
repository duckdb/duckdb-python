<<<<<<< HEAD
from _duckdb.functional import (
	FunctionNullHandling,
	PythonUDFType,
	PythonTVFType,
	SPECIAL,
	DEFAULT,
	NATIVE,
	ARROW,
	TUPLES,
	ARROW_TABLE
)

__all__ = [
	"FunctionNullHandling",
	"PythonUDFType",
	"PythonTVFType",
	"SPECIAL",
	"DEFAULT",
	"NATIVE",
	"ARROW",
	"TUPLES",
	"ARROW_TABLE"
]
=======
"""DuckDB function constants and types. DEPRECATED: please use `duckdb.func` instead."""

import warnings

from duckdb.func import ARROW, DEFAULT, NATIVE, SPECIAL, FunctionNullHandling, PythonUDFType

__all__ = ["ARROW", "DEFAULT", "NATIVE", "SPECIAL", "FunctionNullHandling", "PythonUDFType"]

warnings.warn(
    "`duckdb.functional` is deprecated and will be removed in a future version. Please use `duckdb.func` instead.",
    DeprecationWarning,
    stacklevel=2,
)
>>>>>>> 3e797917
<|MERGE_RESOLUTION|>--- conflicted
+++ resolved
@@ -1,39 +1,13 @@
-<<<<<<< HEAD
-from _duckdb.functional import (
-	FunctionNullHandling,
-	PythonUDFType,
-	PythonTVFType,
-	SPECIAL,
-	DEFAULT,
-	NATIVE,
-	ARROW,
-	TUPLES,
-	ARROW_TABLE
-)
-
-__all__ = [
-	"FunctionNullHandling",
-	"PythonUDFType",
-	"PythonTVFType",
-	"SPECIAL",
-	"DEFAULT",
-	"NATIVE",
-	"ARROW",
-	"TUPLES",
-	"ARROW_TABLE"
-]
-=======
 """DuckDB function constants and types. DEPRECATED: please use `duckdb.func` instead."""
 
 import warnings
 
-from duckdb.func import ARROW, DEFAULT, NATIVE, SPECIAL, FunctionNullHandling, PythonUDFType
+from duckdb.func import ARROW, DEFAULT, NATIVE, SPECIAL, FunctionNullHandling, PythonTVFType, PythonUDFType
 
-__all__ = ["ARROW", "DEFAULT", "NATIVE", "SPECIAL", "FunctionNullHandling", "PythonUDFType"]
+__all__ = ["ARROW", "DEFAULT", "NATIVE", "SPECIAL", "FunctionNullHandling", "PythonTVFType", "PythonUDFType"]
 
 warnings.warn(
     "`duckdb.functional` is deprecated and will be removed in a future version. Please use `duckdb.func` instead.",
     DeprecationWarning,
     stacklevel=2,
-)
->>>>>>> 3e797917
+)