#include "duckdb_python/pybind11/pybind_wrapper.hpp"

#include "duckdb/common/atomic.hpp"
#include "duckdb/common/vector.hpp"
#include "duckdb/parser/parser.hpp"

#include "duckdb_python/python_objects.hpp"
#include "duckdb_python/pyconnection/pyconnection.hpp"
#include "duckdb_python/pystatement.hpp"
#include "duckdb_python/pyrelation.hpp"
#include "duckdb_python/expression/pyexpression.hpp"
#include "duckdb_python/pyresult.hpp"
#include "duckdb_python/pybind11/exceptions.hpp"
#include "duckdb_python/typing.hpp"
#include "duckdb_python/functional.hpp"
#include "duckdb_python/pybind11/conversions/pyconnection_default.hpp"
#include "duckdb/common/box_renderer.hpp"
#include "duckdb/function/function.hpp"
#include "duckdb_python/pybind11/conversions/exception_handling_enum.hpp"
#include "duckdb_python/pybind11/conversions/python_udf_type_enum.hpp"
#include "duckdb_python/pybind11/conversions/python_csv_line_terminator_enum.hpp"
#include "duckdb/common/enums/statement_type.hpp"
<<<<<<< HEAD
#include "duckdb_python/module_state.hpp"
=======
#include "duckdb/common/adbc/adbc-init.hpp"
>>>>>>> df7789cb

#include "duckdb.hpp"

#ifndef DUCKDB_PYTHON_LIB_NAME
#define DUCKDB_PYTHON_LIB_NAME _duckdb
#endif

namespace py = pybind11;

namespace duckdb {

// Private function to initialize module state
void InitializeModuleState(py::module_ &m) {
	auto state_ptr = new DuckDBPyModuleState();
	SetModuleState(state_ptr);

	// https://pybind11.readthedocs.io/en/stable/advanced/misc.html#module-destructors
	auto capsule = py::capsule(state_ptr, [](void *p) { delete static_cast<DuckDBPyModuleState *>(p); });
	m.attr("__duckdb_state") = capsule;
}

enum PySQLTokenType : uint8_t {
	PY_SQL_TOKEN_IDENTIFIER = 0,
	PY_SQL_TOKEN_NUMERIC_CONSTANT,
	PY_SQL_TOKEN_STRING_CONSTANT,
	PY_SQL_TOKEN_OPERATOR,
	PY_SQL_TOKEN_KEYWORD,
	PY_SQL_TOKEN_COMMENT
};

static py::list PyTokenize(const string &query) {
	auto tokens = Parser::Tokenize(query);
	py::list result;
	for (auto &token : tokens) {
		auto tuple = py::tuple(2);
		tuple[0] = token.start;
		switch (token.type) {
		case SimplifiedTokenType::SIMPLIFIED_TOKEN_IDENTIFIER:
			tuple[1] = PY_SQL_TOKEN_IDENTIFIER;
			break;
		case SimplifiedTokenType::SIMPLIFIED_TOKEN_NUMERIC_CONSTANT:
			tuple[1] = PY_SQL_TOKEN_NUMERIC_CONSTANT;
			break;
		case SimplifiedTokenType::SIMPLIFIED_TOKEN_STRING_CONSTANT:
			tuple[1] = PY_SQL_TOKEN_STRING_CONSTANT;
			break;
		case SimplifiedTokenType::SIMPLIFIED_TOKEN_OPERATOR:
			tuple[1] = PY_SQL_TOKEN_OPERATOR;
			break;
		case SimplifiedTokenType::SIMPLIFIED_TOKEN_KEYWORD:
			tuple[1] = PY_SQL_TOKEN_KEYWORD;
			break;
		case SimplifiedTokenType::SIMPLIFIED_TOKEN_COMMENT:
			tuple[1] = PY_SQL_TOKEN_COMMENT;
			break;
		default:
			break;
		}
		result.append(tuple);
	}
	return result;
}

static void InitializeConnectionMethods(py::module_ &m) {

	// START_OF_CONNECTION_METHODS
	m.def(
	    "cursor",
	    [](shared_ptr<DuckDBPyConnection> conn = nullptr) {
		    if (!conn) {
			    conn = DuckDBPyConnection::DefaultConnection();
		    }
		    return conn->Cursor();
	    },
	    "Create a duplicate of the current connection", py::kw_only(), py::arg("connection") = py::none());
	m.def(
	    "register_filesystem",
	    [](AbstractFileSystem filesystem, shared_ptr<DuckDBPyConnection> conn = nullptr) {
		    if (!conn) {
			    conn = DuckDBPyConnection::DefaultConnection();
		    }
		    conn->RegisterFilesystem(filesystem);
	    },
	    "Register a fsspec compliant filesystem", py::arg("filesystem"), py::kw_only(),
	    py::arg("connection") = py::none());
	m.def(
	    "unregister_filesystem",
	    [](const py::str &name, shared_ptr<DuckDBPyConnection> conn = nullptr) {
		    if (!conn) {
			    conn = DuckDBPyConnection::DefaultConnection();
		    }
		    conn->UnregisterFilesystem(name);
	    },
	    "Unregister a filesystem", py::arg("name"), py::kw_only(), py::arg("connection") = py::none());
	m.def(
	    "list_filesystems",
	    [](shared_ptr<DuckDBPyConnection> conn = nullptr) {
		    if (!conn) {
			    conn = DuckDBPyConnection::DefaultConnection();
		    }
		    return conn->ListFilesystems();
	    },
	    "List registered filesystems, including builtin ones", py::kw_only(), py::arg("connection") = py::none());
	m.def(
	    "filesystem_is_registered",
	    [](const string &name, shared_ptr<DuckDBPyConnection> conn = nullptr) {
		    if (!conn) {
			    conn = DuckDBPyConnection::DefaultConnection();
		    }
		    return conn->FileSystemIsRegistered(name);
	    },
	    "Check if a filesystem with the provided name is currently registered", py::arg("name"), py::kw_only(),
	    py::arg("connection") = py::none());
	m.def(
	    "create_function",
	    [](const string &name, const py::function &udf, const py::object &arguments = py::none(),
	       const shared_ptr<DuckDBPyType> &return_type = nullptr, PythonUDFType type = PythonUDFType::NATIVE,
	       FunctionNullHandling null_handling = FunctionNullHandling::DEFAULT_NULL_HANDLING,
	       PythonExceptionHandling exception_handling = PythonExceptionHandling::FORWARD_ERROR,
	       bool side_effects = false, shared_ptr<DuckDBPyConnection> conn = nullptr) {
		    if (!conn) {
			    conn = DuckDBPyConnection::DefaultConnection();
		    }
		    return conn->RegisterScalarUDF(name, udf, arguments, return_type, type, null_handling, exception_handling,
		                                   side_effects);
	    },
	    "Create a DuckDB function out of the passing in Python function so it can be used in queries", py::arg("name"),
	    py::arg("function"), py::arg("parameters") = py::none(), py::arg("return_type") = py::none(), py::kw_only(),
	    py::arg("type") = PythonUDFType::NATIVE, py::arg("null_handling") = FunctionNullHandling::DEFAULT_NULL_HANDLING,
	    py::arg("exception_handling") = PythonExceptionHandling::FORWARD_ERROR, py::arg("side_effects") = false,
	    py::arg("connection") = py::none());
	m.def(
	    "remove_function",
	    [](const string &name, shared_ptr<DuckDBPyConnection> conn = nullptr) {
		    if (!conn) {
			    conn = DuckDBPyConnection::DefaultConnection();
		    }
		    return conn->UnregisterUDF(name);
	    },
	    "Remove a previously created function", py::arg("name"), py::kw_only(), py::arg("connection") = py::none());
	m.def(
	    "sqltype",
	    [](const string &type_str, shared_ptr<DuckDBPyConnection> conn = nullptr) {
		    if (!conn) {
			    conn = DuckDBPyConnection::DefaultConnection();
		    }
		    return conn->Type(type_str);
	    },
	    "Create a type object by parsing the 'type_str' string", py::arg("type_str"), py::kw_only(),
	    py::arg("connection") = py::none());
	m.def(
	    "dtype",
	    [](const string &type_str, shared_ptr<DuckDBPyConnection> conn = nullptr) {
		    if (!conn) {
			    conn = DuckDBPyConnection::DefaultConnection();
		    }
		    return conn->Type(type_str);
	    },
	    "Create a type object by parsing the 'type_str' string", py::arg("type_str"), py::kw_only(),
	    py::arg("connection") = py::none());
	m.def(
	    "type",
	    [](const string &type_str, shared_ptr<DuckDBPyConnection> conn = nullptr) {
		    if (!conn) {
			    conn = DuckDBPyConnection::DefaultConnection();
		    }
		    return conn->Type(type_str);
	    },
	    "Create a type object by parsing the 'type_str' string", py::arg("type_str"), py::kw_only(),
	    py::arg("connection") = py::none());
	m.def(
	    "array_type",
	    [](const shared_ptr<DuckDBPyType> &type, idx_t size, shared_ptr<DuckDBPyConnection> conn = nullptr) {
		    if (!conn) {
			    conn = DuckDBPyConnection::DefaultConnection();
		    }
		    return conn->ArrayType(type, size);
	    },
	    "Create an array type object of 'type'", py::arg("type").none(false), py::arg("size"), py::kw_only(),
	    py::arg("connection") = py::none());
	m.def(
	    "list_type",
	    [](const shared_ptr<DuckDBPyType> &type, shared_ptr<DuckDBPyConnection> conn = nullptr) {
		    if (!conn) {
			    conn = DuckDBPyConnection::DefaultConnection();
		    }
		    return conn->ListType(type);
	    },
	    "Create a list type object of 'type'", py::arg("type").none(false), py::kw_only(),
	    py::arg("connection") = py::none());
	m.def(
	    "union_type",
	    [](const py::object &members, shared_ptr<DuckDBPyConnection> conn = nullptr) {
		    if (!conn) {
			    conn = DuckDBPyConnection::DefaultConnection();
		    }
		    return conn->UnionType(members);
	    },
	    "Create a union type object from 'members'", py::arg("members").none(false), py::kw_only(),
	    py::arg("connection") = py::none());
	m.def(
	    "string_type",
	    [](const string &collation = string(), shared_ptr<DuckDBPyConnection> conn = nullptr) {
		    if (!conn) {
			    conn = DuckDBPyConnection::DefaultConnection();
		    }
		    return conn->StringType(collation);
	    },
	    "Create a string type with an optional collation", py::arg("collation") = "", py::kw_only(),
	    py::arg("connection") = py::none());
	m.def(
	    "enum_type",
	    [](const string &name, const shared_ptr<DuckDBPyType> &type, const py::list &values_p,
	       shared_ptr<DuckDBPyConnection> conn = nullptr) {
		    if (!conn) {
			    conn = DuckDBPyConnection::DefaultConnection();
		    }
		    return conn->EnumType(name, type, values_p);
	    },
	    "Create an enum type of underlying 'type', consisting of the list of 'values'", py::arg("name"),
	    py::arg("type"), py::arg("values"), py::kw_only(), py::arg("connection") = py::none());
	m.def(
	    "decimal_type",
	    [](int width, int scale, shared_ptr<DuckDBPyConnection> conn = nullptr) {
		    if (!conn) {
			    conn = DuckDBPyConnection::DefaultConnection();
		    }
		    return conn->DecimalType(width, scale);
	    },
	    "Create a decimal type with 'width' and 'scale'", py::arg("width"), py::arg("scale"), py::kw_only(),
	    py::arg("connection") = py::none());
	m.def(
	    "struct_type",
	    [](const py::object &fields, shared_ptr<DuckDBPyConnection> conn = nullptr) {
		    if (!conn) {
			    conn = DuckDBPyConnection::DefaultConnection();
		    }
		    return conn->StructType(fields);
	    },
	    "Create a struct type object from 'fields'", py::arg("fields"), py::kw_only(),
	    py::arg("connection") = py::none());
	m.def(
	    "row_type",
	    [](const py::object &fields, shared_ptr<DuckDBPyConnection> conn = nullptr) {
		    if (!conn) {
			    conn = DuckDBPyConnection::DefaultConnection();
		    }
		    return conn->StructType(fields);
	    },
	    "Create a struct type object from 'fields'", py::arg("fields"), py::kw_only(),
	    py::arg("connection") = py::none());
	m.def(
	    "map_type",
	    [](const shared_ptr<DuckDBPyType> &key_type, const shared_ptr<DuckDBPyType> &value_type,
	       shared_ptr<DuckDBPyConnection> conn = nullptr) {
		    if (!conn) {
			    conn = DuckDBPyConnection::DefaultConnection();
		    }
		    return conn->MapType(key_type, value_type);
	    },
	    "Create a map type object from 'key_type' and 'value_type'", py::arg("key").none(false),
	    py::arg("value").none(false), py::kw_only(), py::arg("connection") = py::none());
	m.def(
	    "duplicate",
	    [](shared_ptr<DuckDBPyConnection> conn = nullptr) {
		    if (!conn) {
			    conn = DuckDBPyConnection::DefaultConnection();
		    }
		    return conn->Cursor();
	    },
	    "Create a duplicate of the current connection", py::kw_only(), py::arg("connection") = py::none());
	m.def(
	    "execute",
	    [](const py::object &query, py::object params = py::list(), shared_ptr<DuckDBPyConnection> conn = nullptr) {
		    if (!conn) {
			    conn = DuckDBPyConnection::DefaultConnection();
		    }
		    return conn->Execute(query, params);
	    },
	    "Execute the given SQL query, optionally using prepared statements with parameters set", py::arg("query"),
	    py::arg("parameters") = py::none(), py::kw_only(), py::arg("connection") = py::none());
	m.def(
	    "executemany",
	    [](const py::object &query, py::object params = py::list(), shared_ptr<DuckDBPyConnection> conn = nullptr) {
		    if (!conn) {
			    conn = DuckDBPyConnection::DefaultConnection();
		    }
		    return conn->ExecuteMany(query, params);
	    },
	    "Execute the given prepared statement multiple times using the list of parameter sets in parameters",
	    py::arg("query"), py::arg("parameters") = py::none(), py::kw_only(), py::arg("connection") = py::none());
	m.def(
	    "close",
	    [](shared_ptr<DuckDBPyConnection> conn = nullptr) {
		    if (!conn) {
			    conn = DuckDBPyConnection::DefaultConnection();
		    }
		    conn->Close();
	    },
	    "Close the connection", py::kw_only(), py::arg("connection") = py::none());
	m.def(
	    "interrupt",
	    [](shared_ptr<DuckDBPyConnection> conn = nullptr) {
		    if (!conn) {
			    conn = DuckDBPyConnection::DefaultConnection();
		    }
		    conn->Interrupt();
	    },
	    "Interrupt pending operations", py::kw_only(), py::arg("connection") = py::none());
	m.def(
	    "query_progress",
	    [](shared_ptr<DuckDBPyConnection> conn = nullptr) {
		    if (!conn) {
			    conn = DuckDBPyConnection::DefaultConnection();
		    }
		    return conn->QueryProgress();
	    },
	    "Query progress of pending operation", py::kw_only(), py::arg("connection") = py::none());
	m.def(
	    "fetchone",
	    [](shared_ptr<DuckDBPyConnection> conn = nullptr) {
		    if (!conn) {
			    conn = DuckDBPyConnection::DefaultConnection();
		    }
		    return conn->FetchOne();
	    },
	    "Fetch a single row from a result following execute", py::kw_only(), py::arg("connection") = py::none());
	m.def(
	    "fetchmany",
	    [](idx_t size, shared_ptr<DuckDBPyConnection> conn = nullptr) {
		    if (!conn) {
			    conn = DuckDBPyConnection::DefaultConnection();
		    }
		    return conn->FetchMany(size);
	    },
	    "Fetch the next set of rows from a result following execute", py::arg("size") = 1, py::kw_only(),
	    py::arg("connection") = py::none());
	m.def(
	    "fetchall",
	    [](shared_ptr<DuckDBPyConnection> conn = nullptr) {
		    if (!conn) {
			    conn = DuckDBPyConnection::DefaultConnection();
		    }
		    return conn->FetchAll();
	    },
	    "Fetch all rows from a result following execute", py::kw_only(), py::arg("connection") = py::none());
	m.def(
	    "fetchnumpy",
	    [](shared_ptr<DuckDBPyConnection> conn = nullptr) {
		    if (!conn) {
			    conn = DuckDBPyConnection::DefaultConnection();
		    }
		    return conn->FetchNumpy();
	    },
	    "Fetch a result as list of NumPy arrays following execute", py::kw_only(), py::arg("connection") = py::none());
	m.def(
	    "fetchdf",
	    [](bool date_as_object, shared_ptr<DuckDBPyConnection> conn = nullptr) {
		    if (!conn) {
			    conn = DuckDBPyConnection::DefaultConnection();
		    }
		    return conn->FetchDF(date_as_object);
	    },
	    "Fetch a result as DataFrame following execute()", py::kw_only(), py::arg("date_as_object") = false,
	    py::arg("connection") = py::none());
	m.def(
	    "fetch_df",
	    [](bool date_as_object, shared_ptr<DuckDBPyConnection> conn = nullptr) {
		    if (!conn) {
			    conn = DuckDBPyConnection::DefaultConnection();
		    }
		    return conn->FetchDF(date_as_object);
	    },
	    "Fetch a result as DataFrame following execute()", py::kw_only(), py::arg("date_as_object") = false,
	    py::arg("connection") = py::none());
	m.def(
	    "df",
	    [](bool date_as_object, shared_ptr<DuckDBPyConnection> conn = nullptr) {
		    if (!conn) {
			    conn = DuckDBPyConnection::DefaultConnection();
		    }
		    return conn->FetchDF(date_as_object);
	    },
	    "Fetch a result as DataFrame following execute()", py::kw_only(), py::arg("date_as_object") = false,
	    py::arg("connection") = py::none());
	m.def(
	    "fetch_df_chunk",
	    [](const idx_t vectors_per_chunk = 1, bool date_as_object = false,
	       shared_ptr<DuckDBPyConnection> conn = nullptr) {
		    if (!conn) {
			    conn = DuckDBPyConnection::DefaultConnection();
		    }
		    return conn->FetchDFChunk(vectors_per_chunk, date_as_object);
	    },
	    "Fetch a chunk of the result as DataFrame following execute()", py::arg("vectors_per_chunk") = 1, py::kw_only(),
	    py::arg("date_as_object") = false, py::arg("connection") = py::none());
	m.def(
	    "pl",
	    [](idx_t rows_per_batch, bool lazy, shared_ptr<DuckDBPyConnection> conn = nullptr) {
		    if (!conn) {
			    conn = DuckDBPyConnection::DefaultConnection();
		    }
		    return conn->FetchPolars(rows_per_batch, lazy);
	    },
	    "Fetch a result as Polars DataFrame following execute()", py::arg("rows_per_batch") = 1000000, py::kw_only(),
	    py::arg("lazy") = false, py::arg("connection") = py::none());
	m.def(
	    "fetch_arrow_table",
	    [](idx_t rows_per_batch, shared_ptr<DuckDBPyConnection> conn = nullptr) {
		    if (!conn) {
			    conn = DuckDBPyConnection::DefaultConnection();
		    }
		    return conn->FetchArrow(rows_per_batch);
	    },
	    "Fetch a result as Arrow table following execute()", py::arg("rows_per_batch") = 1000000, py::kw_only(),
	    py::arg("connection") = py::none());
	m.def(
	    "fetch_record_batch",
	    [](const idx_t rows_per_batch, shared_ptr<DuckDBPyConnection> conn = nullptr) {
		    if (!conn) {
			    conn = DuckDBPyConnection::DefaultConnection();
		    }
		    return conn->FetchRecordBatchReader(rows_per_batch);
	    },
	    "Fetch an Arrow RecordBatchReader following execute()", py::arg("rows_per_batch") = 1000000, py::kw_only(),
	    py::arg("connection") = py::none());
	m.def(
	    "arrow",
	    [](const idx_t rows_per_batch, shared_ptr<DuckDBPyConnection> conn = nullptr) {
		    if (!conn) {
			    conn = DuckDBPyConnection::DefaultConnection();
		    }
		    return conn->FetchRecordBatchReader(rows_per_batch);
	    },
	    "Fetch an Arrow RecordBatchReader following execute()", py::arg("rows_per_batch") = 1000000, py::kw_only(),
	    py::arg("connection") = py::none());
	m.def(
	    "torch",
	    [](shared_ptr<DuckDBPyConnection> conn = nullptr) {
		    if (!conn) {
			    conn = DuckDBPyConnection::DefaultConnection();
		    }
		    return conn->FetchPyTorch();
	    },
	    "Fetch a result as dict of PyTorch Tensors following execute()", py::kw_only(),
	    py::arg("connection") = py::none());
	m.def(
	    "tf",
	    [](shared_ptr<DuckDBPyConnection> conn = nullptr) {
		    if (!conn) {
			    conn = DuckDBPyConnection::DefaultConnection();
		    }
		    return conn->FetchTF();
	    },
	    "Fetch a result as dict of TensorFlow Tensors following execute()", py::kw_only(),
	    py::arg("connection") = py::none());
	m.def(
	    "begin",
	    [](shared_ptr<DuckDBPyConnection> conn = nullptr) {
		    if (!conn) {
			    conn = DuckDBPyConnection::DefaultConnection();
		    }
		    return conn->Begin();
	    },
	    "Start a new transaction", py::kw_only(), py::arg("connection") = py::none());
	m.def(
	    "commit",
	    [](shared_ptr<DuckDBPyConnection> conn = nullptr) {
		    if (!conn) {
			    conn = DuckDBPyConnection::DefaultConnection();
		    }
		    return conn->Commit();
	    },
	    "Commit changes performed within a transaction", py::kw_only(), py::arg("connection") = py::none());
	m.def(
	    "rollback",
	    [](shared_ptr<DuckDBPyConnection> conn = nullptr) {
		    if (!conn) {
			    conn = DuckDBPyConnection::DefaultConnection();
		    }
		    return conn->Rollback();
	    },
	    "Roll back changes performed within a transaction", py::kw_only(), py::arg("connection") = py::none());
	m.def(
	    "checkpoint",
	    [](shared_ptr<DuckDBPyConnection> conn = nullptr) {
		    if (!conn) {
			    conn = DuckDBPyConnection::DefaultConnection();
		    }
		    return conn->Checkpoint();
	    },
	    "Synchronizes data in the write-ahead log (WAL) to the database data file (no-op for in-memory connections)",
	    py::kw_only(), py::arg("connection") = py::none());
	m.def(
	    "append",
	    [](const string &name, const PandasDataFrame &value, bool by_name,
	       shared_ptr<DuckDBPyConnection> conn = nullptr) {
		    if (!conn) {
			    conn = DuckDBPyConnection::DefaultConnection();
		    }
		    return conn->Append(name, value, by_name);
	    },
	    "Append the passed DataFrame to the named table", py::arg("table_name"), py::arg("df"), py::kw_only(),
	    py::arg("by_name") = false, py::arg("connection") = py::none());
	m.def(
	    "register",
	    [](const string &name, const py::object &python_object, shared_ptr<DuckDBPyConnection> conn = nullptr) {
		    if (!conn) {
			    conn = DuckDBPyConnection::DefaultConnection();
		    }
		    return conn->RegisterPythonObject(name, python_object);
	    },
	    "Register the passed Python Object value for querying with a view", py::arg("view_name"),
	    py::arg("python_object"), py::kw_only(), py::arg("connection") = py::none());
	m.def(
	    "unregister",
	    [](const string &name, shared_ptr<DuckDBPyConnection> conn = nullptr) {
		    if (!conn) {
			    conn = DuckDBPyConnection::DefaultConnection();
		    }
		    return conn->UnregisterPythonObject(name);
	    },
	    "Unregister the view name", py::arg("view_name"), py::kw_only(), py::arg("connection") = py::none());
	m.def(
	    "table",
	    [](const string &tname, shared_ptr<DuckDBPyConnection> conn = nullptr) {
		    if (!conn) {
			    conn = DuckDBPyConnection::DefaultConnection();
		    }
		    return conn->Table(tname);
	    },
	    "Create a relation object for the named table", py::arg("table_name"), py::kw_only(),
	    py::arg("connection") = py::none());
	m.def(
	    "view",
	    [](const string &vname, shared_ptr<DuckDBPyConnection> conn = nullptr) {
		    if (!conn) {
			    conn = DuckDBPyConnection::DefaultConnection();
		    }
		    return conn->View(vname);
	    },
	    "Create a relation object for the named view", py::arg("view_name"), py::kw_only(),
	    py::arg("connection") = py::none());
	m.def(
	    "values",
	    [](const py::args &params, shared_ptr<DuckDBPyConnection> conn = nullptr) {
		    if (!conn) {
			    conn = DuckDBPyConnection::DefaultConnection();
		    }
		    return conn->Values(params);
	    },
	    "Create a relation object from the passed values", py::kw_only(), py::arg("connection") = py::none());
	m.def(
	    "table_function",
	    [](const string &fname, py::object params = py::list(), shared_ptr<DuckDBPyConnection> conn = nullptr) {
		    if (!conn) {
			    conn = DuckDBPyConnection::DefaultConnection();
		    }
		    return conn->TableFunction(fname, params);
	    },
	    "Create a relation object from the named table function with given parameters", py::arg("name"),
	    py::arg("parameters") = py::none(), py::kw_only(), py::arg("connection") = py::none());
	m.def(
	    "read_json",
	    [](const py::object &name, const Optional<py::object> &columns = py::none(),
	       const Optional<py::object> &sample_size = py::none(), const Optional<py::object> &maximum_depth = py::none(),
	       const Optional<py::str> &records = py::none(), const Optional<py::str> &format = py::none(),
	       const Optional<py::object> &date_format = py::none(),
	       const Optional<py::object> &timestamp_format = py::none(),
	       const Optional<py::object> &compression = py::none(),
	       const Optional<py::object> &maximum_object_size = py::none(),
	       const Optional<py::object> &ignore_errors = py::none(),
	       const Optional<py::object> &convert_strings_to_integers = py::none(),
	       const Optional<py::object> &field_appearance_threshold = py::none(),
	       const Optional<py::object> &map_inference_threshold = py::none(),
	       const Optional<py::object> &maximum_sample_files = py::none(),
	       const Optional<py::object> &filename = py::none(),
	       const Optional<py::object> &hive_partitioning = py::none(),
	       const Optional<py::object> &union_by_name = py::none(), const Optional<py::object> &hive_types = py::none(),
	       const Optional<py::object> &hive_types_autocast = py::none(),
	       shared_ptr<DuckDBPyConnection> conn = nullptr) {
		    if (!conn) {
			    conn = DuckDBPyConnection::DefaultConnection();
		    }
		    return conn->ReadJSON(name, columns, sample_size, maximum_depth, records, format, date_format,
		                          timestamp_format, compression, maximum_object_size, ignore_errors,
		                          convert_strings_to_integers, field_appearance_threshold, map_inference_threshold,
		                          maximum_sample_files, filename, hive_partitioning, union_by_name, hive_types,
		                          hive_types_autocast);
	    },
	    "Create a relation object from the JSON file in 'name'", py::arg("path_or_buffer"), py::kw_only(),
	    py::arg("columns") = py::none(), py::arg("sample_size") = py::none(), py::arg("maximum_depth") = py::none(),
	    py::arg("records") = py::none(), py::arg("format") = py::none(), py::arg("date_format") = py::none(),
	    py::arg("timestamp_format") = py::none(), py::arg("compression") = py::none(),
	    py::arg("maximum_object_size") = py::none(), py::arg("ignore_errors") = py::none(),
	    py::arg("convert_strings_to_integers") = py::none(), py::arg("field_appearance_threshold") = py::none(),
	    py::arg("map_inference_threshold") = py::none(), py::arg("maximum_sample_files") = py::none(),
	    py::arg("filename") = py::none(), py::arg("hive_partitioning") = py::none(),
	    py::arg("union_by_name") = py::none(), py::arg("hive_types") = py::none(),
	    py::arg("hive_types_autocast") = py::none(), py::arg("connection") = py::none());
	m.def(
	    "extract_statements",
	    [](const string &query, shared_ptr<DuckDBPyConnection> conn = nullptr) {
		    if (!conn) {
			    conn = DuckDBPyConnection::DefaultConnection();
		    }
		    return conn->ExtractStatements(query);
	    },
	    "Parse the query string and extract the Statement object(s) produced", py::arg("query"), py::kw_only(),
	    py::arg("connection") = py::none());
	m.def(
	    "sql",
	    [](const py::object &query, string alias = "", py::object params = py::list(),
	       shared_ptr<DuckDBPyConnection> conn = nullptr) {
		    if (!conn) {
			    conn = DuckDBPyConnection::DefaultConnection();
		    }
		    return conn->RunQuery(query, alias, params);
	    },
	    "Run a SQL query. If it is a SELECT statement, create a relation object from the given SQL query, otherwise "
	    "run the query as-is.",
	    py::arg("query"), py::kw_only(), py::arg("alias") = "", py::arg("params") = py::none(),
	    py::arg("connection") = py::none());
	m.def(
	    "query",
	    [](const py::object &query, string alias = "", py::object params = py::list(),
	       shared_ptr<DuckDBPyConnection> conn = nullptr) {
		    if (!conn) {
			    conn = DuckDBPyConnection::DefaultConnection();
		    }
		    return conn->RunQuery(query, alias, params);
	    },
	    "Run a SQL query. If it is a SELECT statement, create a relation object from the given SQL query, otherwise "
	    "run the query as-is.",
	    py::arg("query"), py::kw_only(), py::arg("alias") = "", py::arg("params") = py::none(),
	    py::arg("connection") = py::none());
	m.def(
	    "from_query",
	    [](const py::object &query, string alias = "", py::object params = py::list(),
	       shared_ptr<DuckDBPyConnection> conn = nullptr) {
		    if (!conn) {
			    conn = DuckDBPyConnection::DefaultConnection();
		    }
		    return conn->RunQuery(query, alias, params);
	    },
	    "Run a SQL query. If it is a SELECT statement, create a relation object from the given SQL query, otherwise "
	    "run the query as-is.",
	    py::arg("query"), py::kw_only(), py::arg("alias") = "", py::arg("params") = py::none(),
	    py::arg("connection") = py::none());
	m.def(
	    "read_csv",
	    [](const py::object &name, py::kwargs &kwargs) {
		    auto connection_arg = kwargs.contains("conn") ? kwargs["conn"] : py::none();
		    auto conn = py::cast<shared_ptr<DuckDBPyConnection>>(connection_arg);

		    if (!conn) {
			    conn = DuckDBPyConnection::DefaultConnection();
		    }
		    return conn->ReadCSV(name, kwargs);
	    },
	    "Create a relation object from the CSV file in 'name'", py::arg("path_or_buffer"), py::kw_only());
	m.def(
	    "from_csv_auto",
	    [](const py::object &name, py::kwargs &kwargs) {
		    auto connection_arg = kwargs.contains("conn") ? kwargs["conn"] : py::none();
		    auto conn = py::cast<shared_ptr<DuckDBPyConnection>>(connection_arg);

		    if (!conn) {
			    conn = DuckDBPyConnection::DefaultConnection();
		    }
		    return conn->ReadCSV(name, kwargs);
	    },
	    "Create a relation object from the CSV file in 'name'", py::arg("path_or_buffer"), py::kw_only());
	m.def(
	    "from_df",
	    [](const PandasDataFrame &value, shared_ptr<DuckDBPyConnection> conn = nullptr) {
		    if (!conn) {
			    conn = DuckDBPyConnection::DefaultConnection();
		    }
		    return conn->FromDF(value);
	    },
	    "Create a relation object from the DataFrame in df", py::arg("df"), py::kw_only(),
	    py::arg("connection") = py::none());
	m.def(
	    "from_arrow",
	    [](py::object &arrow_object, shared_ptr<DuckDBPyConnection> conn = nullptr) {
		    if (!conn) {
			    conn = DuckDBPyConnection::DefaultConnection();
		    }
		    return conn->FromArrow(arrow_object);
	    },
	    "Create a relation object from an Arrow object", py::arg("arrow_object"), py::kw_only(),
	    py::arg("connection") = py::none());
	m.def(
	    "from_parquet",
	    [](const string &file_glob, bool binary_as_string, bool file_row_number, bool filename, bool hive_partitioning,
	       bool union_by_name, const py::object &compression = py::none(),
	       shared_ptr<DuckDBPyConnection> conn = nullptr) {
		    if (!conn) {
			    conn = DuckDBPyConnection::DefaultConnection();
		    }
		    return conn->FromParquet(file_glob, binary_as_string, file_row_number, filename, hive_partitioning,
		                             union_by_name, compression);
	    },
	    "Create a relation object from the Parquet files in file_glob", py::arg("file_glob"),
	    py::arg("binary_as_string") = false, py::kw_only(), py::arg("file_row_number") = false,
	    py::arg("filename") = false, py::arg("hive_partitioning") = false, py::arg("union_by_name") = false,
	    py::arg("compression") = py::none(), py::arg("connection") = py::none());
	m.def(
	    "read_parquet",
	    [](const string &file_glob, bool binary_as_string, bool file_row_number, bool filename, bool hive_partitioning,
	       bool union_by_name, const py::object &compression = py::none(),
	       shared_ptr<DuckDBPyConnection> conn = nullptr) {
		    if (!conn) {
			    conn = DuckDBPyConnection::DefaultConnection();
		    }
		    return conn->FromParquet(file_glob, binary_as_string, file_row_number, filename, hive_partitioning,
		                             union_by_name, compression);
	    },
	    "Create a relation object from the Parquet files in file_glob", py::arg("file_glob"),
	    py::arg("binary_as_string") = false, py::kw_only(), py::arg("file_row_number") = false,
	    py::arg("filename") = false, py::arg("hive_partitioning") = false, py::arg("union_by_name") = false,
	    py::arg("compression") = py::none(), py::arg("connection") = py::none());
	m.def(
	    "from_parquet",
	    [](const vector<string> &file_globs, bool binary_as_string, bool file_row_number, bool filename,
	       bool hive_partitioning, bool union_by_name, const py::object &compression = py::none(),
	       shared_ptr<DuckDBPyConnection> conn = nullptr) {
		    if (!conn) {
			    conn = DuckDBPyConnection::DefaultConnection();
		    }
		    return conn->FromParquets(file_globs, binary_as_string, file_row_number, filename, hive_partitioning,
		                              union_by_name, compression);
	    },
	    "Create a relation object from the Parquet files in file_globs", py::arg("file_globs"),
	    py::arg("binary_as_string") = false, py::kw_only(), py::arg("file_row_number") = false,
	    py::arg("filename") = false, py::arg("hive_partitioning") = false, py::arg("union_by_name") = false,
	    py::arg("compression") = py::none(), py::arg("connection") = py::none());
	m.def(
	    "read_parquet",
	    [](const vector<string> &file_globs, bool binary_as_string, bool file_row_number, bool filename,
	       bool hive_partitioning, bool union_by_name, const py::object &compression = py::none(),
	       shared_ptr<DuckDBPyConnection> conn = nullptr) {
		    if (!conn) {
			    conn = DuckDBPyConnection::DefaultConnection();
		    }
		    return conn->FromParquets(file_globs, binary_as_string, file_row_number, filename, hive_partitioning,
		                              union_by_name, compression);
	    },
	    "Create a relation object from the Parquet files in file_globs", py::arg("file_globs"),
	    py::arg("binary_as_string") = false, py::kw_only(), py::arg("file_row_number") = false,
	    py::arg("filename") = false, py::arg("hive_partitioning") = false, py::arg("union_by_name") = false,
	    py::arg("compression") = py::none(), py::arg("connection") = py::none());
	m.def(
	    "get_table_names",
	    [](const string &query, bool qualified, shared_ptr<DuckDBPyConnection> conn = nullptr) {
		    if (!conn) {
			    conn = DuckDBPyConnection::DefaultConnection();
		    }
		    return conn->GetTableNames(query, qualified);
	    },
	    "Extract the required table names from a query", py::arg("query"), py::kw_only(), py::arg("qualified") = false,
	    py::arg("connection") = py::none());
	m.def(
	    "install_extension",
	    [](const string &extension, bool force_install = false, const py::object &repository = py::none(),
	       const py::object &repository_url = py::none(), const py::object &version = py::none(),
	       shared_ptr<DuckDBPyConnection> conn = nullptr) {
		    if (!conn) {
			    conn = DuckDBPyConnection::DefaultConnection();
		    }
		    conn->InstallExtension(extension, force_install, repository, repository_url, version);
	    },
	    "Install an extension by name, with an optional version and/or repository to get the extension from",
	    py::arg("extension"), py::kw_only(), py::arg("force_install") = false, py::arg("repository") = py::none(),
	    py::arg("repository_url") = py::none(), py::arg("version") = py::none(), py::arg("connection") = py::none());
	m.def(
	    "load_extension",
	    [](const string &extension, shared_ptr<DuckDBPyConnection> conn = nullptr) {
		    if (!conn) {
			    conn = DuckDBPyConnection::DefaultConnection();
		    }
		    conn->LoadExtension(extension);
	    },
	    "Load an installed extension", py::arg("extension"), py::kw_only(), py::arg("connection") = py::none());
	m.def(
	    "project",
	    [](const PandasDataFrame &df, const py::args &args, const string &groups = "",
	       shared_ptr<DuckDBPyConnection> conn = nullptr) {
		    if (!conn) {
			    conn = DuckDBPyConnection::DefaultConnection();
		    }
		    return conn->FromDF(df)->Project(args, groups);
	    },
	    "Project the relation object by the projection in project_expr", py::arg("df"), py::kw_only(),
	    py::arg("groups") = "", py::arg("connection") = py::none());
	m.def(
	    "distinct",
	    [](const PandasDataFrame &df, shared_ptr<DuckDBPyConnection> conn = nullptr) {
		    if (!conn) {
			    conn = DuckDBPyConnection::DefaultConnection();
		    }
		    return conn->FromDF(df)->Distinct();
	    },
	    "Retrieve distinct rows from this relation object", py::arg("df"), py::kw_only(),
	    py::arg("connection") = py::none());
	m.def(
	    "write_csv",
	    [](const PandasDataFrame &df, const string &filename, const py::object &sep = py::none(),
	       const py::object &na_rep = py::none(), const py::object &header = py::none(),
	       const py::object &quotechar = py::none(), const py::object &escapechar = py::none(),
	       const py::object &date_format = py::none(), const py::object &timestamp_format = py::none(),
	       const py::object &quoting = py::none(), const py::object &encoding = py::none(),
	       const py::object &compression = py::none(), const py::object &overwrite = py::none(),
	       const py::object &per_thread_output = py::none(), const py::object &use_tmp_file = py::none(),
	       const py::object &partition_by = py::none(), const py::object &write_partition_columns = py::none(),
	       shared_ptr<DuckDBPyConnection> conn = nullptr) {
		    if (!conn) {
			    conn = DuckDBPyConnection::DefaultConnection();
		    }
		    conn->FromDF(df)->ToCSV(filename, sep, na_rep, header, quotechar, escapechar, date_format, timestamp_format,
		                            quoting, encoding, compression, overwrite, per_thread_output, use_tmp_file,
		                            partition_by, write_partition_columns);
	    },
	    "Write the relation object to a CSV file in 'file_name'", py::arg("df"), py::arg("filename"), py::kw_only(),
	    py::arg("sep") = py::none(), py::arg("na_rep") = py::none(), py::arg("header") = py::none(),
	    py::arg("quotechar") = py::none(), py::arg("escapechar") = py::none(), py::arg("date_format") = py::none(),
	    py::arg("timestamp_format") = py::none(), py::arg("quoting") = py::none(), py::arg("encoding") = py::none(),
	    py::arg("compression") = py::none(), py::arg("overwrite") = py::none(),
	    py::arg("per_thread_output") = py::none(), py::arg("use_tmp_file") = py::none(),
	    py::arg("partition_by") = py::none(), py::arg("write_partition_columns") = py::none(),
	    py::arg("connection") = py::none());
	m.def(
	    "aggregate",
	    [](const PandasDataFrame &df, const py::object &expr, const string &groups = "",
	       shared_ptr<DuckDBPyConnection> conn = nullptr) {
		    if (!conn) {
			    conn = DuckDBPyConnection::DefaultConnection();
		    }
		    return conn->FromDF(df)->Aggregate(expr, groups);
	    },
	    "Compute the aggregate aggr_expr by the optional groups group_expr on the relation", py::arg("df"),
	    py::arg("aggr_expr"), py::arg("group_expr") = "", py::kw_only(), py::arg("connection") = py::none());
	m.def(
	    "alias",
	    [](const PandasDataFrame &df, const string &expr, shared_ptr<DuckDBPyConnection> conn = nullptr) {
		    if (!conn) {
			    conn = DuckDBPyConnection::DefaultConnection();
		    }
		    return conn->FromDF(df)->SetAlias(expr);
	    },
	    "Rename the relation object to new alias", py::arg("df"), py::arg("alias"), py::kw_only(),
	    py::arg("connection") = py::none());
	m.def(
	    "filter",
	    [](const PandasDataFrame &df, const py::object &expr, shared_ptr<DuckDBPyConnection> conn = nullptr) {
		    if (!conn) {
			    conn = DuckDBPyConnection::DefaultConnection();
		    }
		    return conn->FromDF(df)->Filter(expr);
	    },
	    "Filter the relation object by the filter in filter_expr", py::arg("df"), py::arg("filter_expr"), py::kw_only(),
	    py::arg("connection") = py::none());
	m.def(
	    "limit",
	    [](const PandasDataFrame &df, int64_t n, int64_t offset = 0, shared_ptr<DuckDBPyConnection> conn = nullptr) {
		    if (!conn) {
			    conn = DuckDBPyConnection::DefaultConnection();
		    }
		    return conn->FromDF(df)->Limit(n, offset);
	    },
	    "Only retrieve the first n rows from this relation object, starting at offset", py::arg("df"), py::arg("n"),
	    py::arg("offset") = 0, py::kw_only(), py::arg("connection") = py::none());
	m.def(
	    "order",
	    [](const PandasDataFrame &df, const string &expr, shared_ptr<DuckDBPyConnection> conn = nullptr) {
		    if (!conn) {
			    conn = DuckDBPyConnection::DefaultConnection();
		    }
		    return conn->FromDF(df)->Order(expr);
	    },
	    "Reorder the relation object by order_expr", py::arg("df"), py::arg("order_expr"), py::kw_only(),
	    py::arg("connection") = py::none());
	m.def(
	    "query_df",
	    [](const PandasDataFrame &df, const string &view_name, const string &sql_query,
	       shared_ptr<DuckDBPyConnection> conn = nullptr) {
		    if (!conn) {
			    conn = DuckDBPyConnection::DefaultConnection();
		    }
		    return conn->FromDF(df)->Query(view_name, sql_query);
	    },
	    "Run the given SQL query in sql_query on the view named virtual_table_name that refers to the relation object",
	    py::arg("df"), py::arg("virtual_table_name"), py::arg("sql_query"), py::kw_only(),
	    py::arg("connection") = py::none());
	m.def(
	    "description",
	    [](shared_ptr<DuckDBPyConnection> conn = nullptr) {
		    if (!conn) {
			    conn = DuckDBPyConnection::DefaultConnection();
		    }
		    return conn->GetDescription();
	    },
	    "Get result set attributes, mainly column names", py::kw_only(), py::arg("connection") = py::none());
	m.def(
	    "rowcount",
	    [](shared_ptr<DuckDBPyConnection> conn = nullptr) {
		    if (!conn) {
			    conn = DuckDBPyConnection::DefaultConnection();
		    }
		    return conn->GetRowcount();
	    },
	    "Get result set row count", py::kw_only(), py::arg("connection") = py::none());
	// END_OF_CONNECTION_METHODS

	// We define these "wrapper" methods manually because they are overloaded
	m.def(
	    "arrow",
	    [](idx_t rows_per_batch, shared_ptr<DuckDBPyConnection> conn) -> duckdb::pyarrow::Table {
		    if (!conn) {
			    conn = DuckDBPyConnection::DefaultConnection();
		    }
		    return conn->FetchArrow(rows_per_batch);
	    },
	    "Fetch a result as Arrow table following execute()", py::arg("rows_per_batch") = 1000000, py::kw_only(),
	    py::arg("connection") = py::none());
	m.def(
	    "arrow",
	    [](py::object &arrow_object, shared_ptr<DuckDBPyConnection> conn) -> unique_ptr<DuckDBPyRelation> {
		    if (!conn) {
			    conn = DuckDBPyConnection::DefaultConnection();
		    }
		    return conn->FromArrow(arrow_object);
	    },
	    "Create a relation object from an Arrow object", py::arg("arrow_object"), py::kw_only(),
	    py::arg("connection") = py::none());
	m.def(
	    "df",
	    [](bool date_as_object, shared_ptr<DuckDBPyConnection> conn) -> PandasDataFrame {
		    if (!conn) {
			    conn = DuckDBPyConnection::DefaultConnection();
		    }
		    return conn->FetchDF(date_as_object);
	    },
	    "Fetch a result as DataFrame following execute()", py::kw_only(), py::arg("date_as_object") = false,
	    py::arg("connection") = py::none());
	m.def(
	    "df",
	    [](const PandasDataFrame &value, shared_ptr<DuckDBPyConnection> conn) -> unique_ptr<DuckDBPyRelation> {
		    if (!conn) {
			    conn = DuckDBPyConnection::DefaultConnection();
		    }
		    return conn->FromDF(value);
	    },
	    "Create a relation object from the DataFrame df", py::arg("df"), py::kw_only(),
	    py::arg("connection") = py::none());
}

static void RegisterStatementType(py::handle &m) {
	auto statement_type = py::enum_<duckdb::StatementType>(m, "StatementType");
	static const duckdb::StatementType TYPES[] = {
	    duckdb::StatementType::INVALID_STATEMENT,       duckdb::StatementType::SELECT_STATEMENT,
	    duckdb::StatementType::INSERT_STATEMENT,        duckdb::StatementType::UPDATE_STATEMENT,
	    duckdb::StatementType::CREATE_STATEMENT,        duckdb::StatementType::DELETE_STATEMENT,
	    duckdb::StatementType::PREPARE_STATEMENT,       duckdb::StatementType::EXECUTE_STATEMENT,
	    duckdb::StatementType::ALTER_STATEMENT,         duckdb::StatementType::TRANSACTION_STATEMENT,
	    duckdb::StatementType::COPY_STATEMENT,          duckdb::StatementType::ANALYZE_STATEMENT,
	    duckdb::StatementType::VARIABLE_SET_STATEMENT,  duckdb::StatementType::CREATE_FUNC_STATEMENT,
	    duckdb::StatementType::EXPLAIN_STATEMENT,       duckdb::StatementType::DROP_STATEMENT,
	    duckdb::StatementType::EXPORT_STATEMENT,        duckdb::StatementType::PRAGMA_STATEMENT,
	    duckdb::StatementType::VACUUM_STATEMENT,        duckdb::StatementType::CALL_STATEMENT,
	    duckdb::StatementType::SET_STATEMENT,           duckdb::StatementType::LOAD_STATEMENT,
	    duckdb::StatementType::RELATION_STATEMENT,      duckdb::StatementType::EXTENSION_STATEMENT,
	    duckdb::StatementType::LOGICAL_PLAN_STATEMENT,  duckdb::StatementType::ATTACH_STATEMENT,
	    duckdb::StatementType::DETACH_STATEMENT,        duckdb::StatementType::MULTI_STATEMENT,
	    duckdb::StatementType::COPY_DATABASE_STATEMENT, duckdb::StatementType::MERGE_INTO_STATEMENT};
	static const idx_t AMOUNT = sizeof(TYPES) / sizeof(duckdb::StatementType);
	for (idx_t i = 0; i < AMOUNT; i++) {
		auto &type = TYPES[i];
		statement_type.value(StatementTypeToString(type).c_str(), type);
	}
	statement_type.export_values();
}

static void RegisterExpectedResultType(py::handle &m) {
	auto expected_return_type = py::enum_<duckdb::StatementReturnType>(m, "ExpectedResultType");
	static const duckdb::StatementReturnType TYPES[] = {duckdb::StatementReturnType::QUERY_RESULT,
	                                                    duckdb::StatementReturnType::CHANGED_ROWS,
	                                                    duckdb::StatementReturnType::NOTHING};
	static const idx_t AMOUNT = sizeof(TYPES) / sizeof(duckdb::StatementReturnType);
	for (idx_t i = 0; i < AMOUNT; i++) {
		auto &type = TYPES[i];
		expected_return_type.value(StatementReturnTypeToString(type).c_str(), type);
	}
	expected_return_type.export_values();
}

<<<<<<< HEAD
// Only mark mod_gil_not_used for 3.14t or later
// This is to not add support for 3.13t
// Py_GIL_DISABLED check is not strictly necessary
#if defined(Py_GIL_DISABLED) && PY_VERSION_HEX >= 0x030e0000
PYBIND11_MODULE(DUCKDB_PYTHON_LIB_NAME, m, py::mod_gil_not_used(),
                py::multiple_interpreters::not_supported()) { // NOLINT
#else
PYBIND11_MODULE(DUCKDB_PYTHON_LIB_NAME, m,
                py::multiple_interpreters::not_supported()) { // NOLINT
#endif

	// Initialize module state completely during initialization
	// PEP 489 wants calls for state to be module local, but currently
	// static via g_module_state. 
	InitializeModuleState(m);
=======
// ######################################################################
// Symbol exports
//
// We want to limit the symbols we export to only the absolute minimum.
// This means we compile with -fvisibility=hidden to hide all symbols,
// and then explicitly export only the symbols we want.
//
// Right now we export two symbols only:
// - duckdb_adbc_init: the entrypoint for our ADBC driver
// - PyInit__duckdb: the entrypoint for the python extension
//
// All symbols that need exporting must be added to both the list below
// AND to CMakeLists.txt.
extern "C" {
PYBIND11_EXPORT void *_force_symbol_inclusion() {
	static void *symbols[] = {
	    // Add functions to export here
	    (void *)&duckdb_adbc_init,
	};
	return symbols;
}
};

PYBIND11_MODULE(DUCKDB_PYTHON_LIB_NAME, m) { // NOLINT
	// DO NOT REMOVE: the below forces that we include all symbols we want to export
	volatile auto *keep_alive = _force_symbol_inclusion();
	(void)keep_alive;
	// END
>>>>>>> df7789cb

	py::enum_<duckdb::ExplainType>(m, "ExplainType")
	    .value("STANDARD", duckdb::ExplainType::EXPLAIN_STANDARD)
	    .value("ANALYZE", duckdb::ExplainType::EXPLAIN_ANALYZE)
	    .export_values();

	RegisterStatementType(m);
	RegisterExpectedResultType(m);

	py::enum_<duckdb::PythonCSVLineTerminator::Type>(m, "CSVLineTerminator")
	    .value("LINE_FEED", duckdb::PythonCSVLineTerminator::Type::LINE_FEED)
	    .value("CARRIAGE_RETURN_LINE_FEED", duckdb::PythonCSVLineTerminator::Type::CARRIAGE_RETURN_LINE_FEED)
	    .export_values();

	py::enum_<duckdb::PythonExceptionHandling>(m, "PythonExceptionHandling")
	    .value("DEFAULT", duckdb::PythonExceptionHandling::FORWARD_ERROR)
	    .value("RETURN_NULL", duckdb::PythonExceptionHandling::RETURN_NULL)
	    .export_values();

	py::enum_<duckdb::RenderMode>(m, "RenderMode")
	    .value("ROWS", duckdb::RenderMode::ROWS)
	    .value("COLUMNS", duckdb::RenderMode::COLUMNS)
	    .export_values();

	DuckDBPyTyping::Initialize(m);
	DuckDBPyFunctional::Initialize(m);
	DuckDBPyExpression::Initialize(m);
	DuckDBPyStatement::Initialize(m);
	DuckDBPyRelation::Initialize(m);
	DuckDBPyConnection::Initialize(m);
	PythonObject::Initialize();

	py::options pybind_opts;

	m.doc() = "DuckDB is an embeddable SQL OLAP Database Management System";
	m.attr("__package__") = "duckdb";
	m.attr("__version__") = std::string(DuckDB::LibraryVersion()).substr(1);
	m.attr("__standard_vector_size__") = DuckDB::StandardVectorSize();
	m.attr("__git_revision__") = DuckDB::SourceID();
	auto &module_state = GetModuleState();
	m.attr("__interactive__") = module_state.environment != PythonEnvironmentType::NORMAL;
	m.attr("__jupyter__") = module_state.environment == PythonEnvironmentType::JUPYTER;
	m.attr("__formatted_python_version__") = module_state.formatted_python_version;
	m.def("default_connection", &DuckDBPyConnection::DefaultConnection,
	      "Retrieve the connection currently registered as the default to be used by the module");
	m.def("set_default_connection", &DuckDBPyConnection::SetDefaultConnection,
	      "Register the provided connection as the default to be used by the module",
	      py::arg("connection").none(false));
	m.attr("apilevel") = "2.0";
	m.attr("threadsafety") = 1;
	m.attr("paramstyle") = "qmark";

	InitializeConnectionMethods(m);

	RegisterExceptions(m);

	m.def("connect", &DuckDBPyConnection::Connect,
	      "Create a DuckDB database instance. Can take a database file name to read/write persistent data and a "
	      "read_only flag if no changes are desired",
	      py::arg("database") = ":memory:", py::arg("read_only") = false, py::arg_v("config", py::dict(), "None"));
	m.def("tokenize", PyTokenize,
	      "Tokenizes a SQL string, returning a list of (position, type) tuples that can be "
	      "used for e.g., syntax highlighting",
	      py::arg("query"));
	py::enum_<PySQLTokenType>(m, "token_type", py::module_local())
	    .value("identifier", PySQLTokenType::PY_SQL_TOKEN_IDENTIFIER)
	    .value("numeric_const", PySQLTokenType::PY_SQL_TOKEN_NUMERIC_CONSTANT)
	    .value("string_const", PySQLTokenType::PY_SQL_TOKEN_STRING_CONSTANT)
	    .value("operator", PySQLTokenType::PY_SQL_TOKEN_OPERATOR)
	    .value("keyword", PySQLTokenType::PY_SQL_TOKEN_KEYWORD)
	    .value("comment", PySQLTokenType::PY_SQL_TOKEN_COMMENT)
	    .export_values();

	// we need this because otherwise we try to remove registered_dfs on shutdown when python is already dead
	auto clean_default_connection = []() {
		DuckDBPyConnection::Cleanup();
	};
	m.add_object("_clean_default_connection", py::capsule(clean_default_connection));
}

} // namespace duckdb<|MERGE_RESOLUTION|>--- conflicted
+++ resolved
@@ -20,11 +20,8 @@
 #include "duckdb_python/pybind11/conversions/python_udf_type_enum.hpp"
 #include "duckdb_python/pybind11/conversions/python_csv_line_terminator_enum.hpp"
 #include "duckdb/common/enums/statement_type.hpp"
-<<<<<<< HEAD
 #include "duckdb_python/module_state.hpp"
-=======
 #include "duckdb/common/adbc/adbc-init.hpp"
->>>>>>> df7789cb
 
 #include "duckdb.hpp"
 
@@ -1022,23 +1019,6 @@
 	expected_return_type.export_values();
 }
 
-<<<<<<< HEAD
-// Only mark mod_gil_not_used for 3.14t or later
-// This is to not add support for 3.13t
-// Py_GIL_DISABLED check is not strictly necessary
-#if defined(Py_GIL_DISABLED) && PY_VERSION_HEX >= 0x030e0000
-PYBIND11_MODULE(DUCKDB_PYTHON_LIB_NAME, m, py::mod_gil_not_used(),
-                py::multiple_interpreters::not_supported()) { // NOLINT
-#else
-PYBIND11_MODULE(DUCKDB_PYTHON_LIB_NAME, m,
-                py::multiple_interpreters::not_supported()) { // NOLINT
-#endif
-
-	// Initialize module state completely during initialization
-	// PEP 489 wants calls for state to be module local, but currently
-	// static via g_module_state. 
-	InitializeModuleState(m);
-=======
 // ######################################################################
 // Symbol exports
 //
@@ -1062,12 +1042,25 @@
 }
 };
 
-PYBIND11_MODULE(DUCKDB_PYTHON_LIB_NAME, m) { // NOLINT
+// Only mark mod_gil_not_used for 3.14t or later
+// This is to not add support for 3.13t
+// Py_GIL_DISABLED check is not strictly necessary
+#if defined(Py_GIL_DISABLED) && PY_VERSION_HEX >= 0x030e0000
+PYBIND11_MODULE(DUCKDB_PYTHON_LIB_NAME, m, py::mod_gil_not_used(),
+                py::multiple_interpreters::not_supported()) { // NOLINT
+#else
+PYBIND11_MODULE(DUCKDB_PYTHON_LIB_NAME, m,
+                py::multiple_interpreters::not_supported()) { // NOLINT
+#endif
+	// Initialize module state completely during initialization
+	// PEP 489 wants calls for state to be module local, but currently
+	// static via g_module_state.
+	InitializeModuleState(m);
+
 	// DO NOT REMOVE: the below forces that we include all symbols we want to export
 	volatile auto *keep_alive = _force_symbol_inclusion();
 	(void)keep_alive;
 	// END
->>>>>>> df7789cb
 
 	py::enum_<duckdb::ExplainType>(m, "ExplainType")
 	    .value("STANDARD", duckdb::ExplainType::EXPLAIN_STANDARD)
