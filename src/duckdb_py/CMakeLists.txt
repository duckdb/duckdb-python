--- conflicted
+++ resolved
@@ -12,26 +12,6 @@
 add_subdirectory(pandas)
 add_subdirectory(arrow)
 
-<<<<<<< HEAD
-add_library(python_src OBJECT
-        dataframe.cpp
-        duckdb_python.cpp
-        importer.cpp
-        map.cpp
-        path_like.cpp
-        pyconnection.cpp
-        pyexpression.cpp
-        pyfilesystem.cpp
-        pyrelation.cpp
-        pyresult.cpp
-        pystatement.cpp
-        python_dependency.cpp
-        python_import_cache.cpp
-        python_replacement_scan.cpp
-        python_udf.cpp
-        python_tvf.cpp
-)
-=======
 add_library(
   python_src OBJECT
   dataframe.cpp
@@ -48,7 +28,7 @@
   python_dependency.cpp
   python_import_cache.cpp
   python_replacement_scan.cpp
+  python_tvf.cpp
   python_udf.cpp)
->>>>>>> 3e797917
 
 target_link_libraries(python_src PRIVATE _duckdb_dependencies)